--- conflicted
+++ resolved
@@ -8,11 +8,7 @@
 	"go.opentelemetry.io/collector/pdata/pmetric"
 )
 
-<<<<<<< HEAD
-func addkubeletMetrics(
-=======
 func addKubeletMetrics(
->>>>>>> f4828474
 	src, out pmetric.MetricSlice,
 	_ pcommon.Resource,
 ) error {
