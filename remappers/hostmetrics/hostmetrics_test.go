--- conflicted
+++ resolved
@@ -37,7 +37,6 @@
 	Gauge = pmetric.MetricTypeGauge
 
 	// Test values to make assertion easier
-<<<<<<< HEAD
 	PPID             int64  = 101
 	ProcOwner        string = "root"
 	ProcPath         string = "/bin/run"
@@ -47,15 +46,6 @@
 	FilesystemDevice string = "dev/nvme0n1p1"
 	mpoint           string = "/boot/efi"
 	fstype           string = "vfat"
-=======
-	PPID      int64  = 101
-	ProcOwner string = "root"
-	ProcPath  string = "/bin/run"
-	ProcName  string = "runner"
-	Cmdline   string = "./dist/otelcol-ishleen-custom --config collector.yml"
-	Device    string = "en0"
-	Disk      string = "nvme0n1p128"
->>>>>>> 70116c09
 )
 
 func TestRemap(t *testing.T) {
